--- conflicted
+++ resolved
@@ -3,11 +3,7 @@
 
 set -ex
 
-<<<<<<< HEAD
 if [[ ! -e "$MUJOCO_KEY" ]]; then 
-=======
-if [[ ! -z $MUJOCO_KEY ]]; then 
->>>>>>> 30a3d750
     echo $MUJOCO_KEY | base64 --decode > /root/.mujoco/mjkey.txt
 fi
 
