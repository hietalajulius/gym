--- conflicted
+++ resolved
@@ -28,17 +28,10 @@
 
 		<body pos="0.135 0.135 0">
             <composite type="grid" count="9 9 1" spacing="0.03" flatinertia="0.0001" >
-<<<<<<< HEAD
-                    <joint kind="main" damping="0.01" stiffness="0.01"/>
-                    <tendon width="0.001" kind="shear" stiffness="0.01" damping="0.01" />
-                    <skin material="rgsideways" texcoord="true" inflate="0.002" subgrid="2"/>
-                    <geom type="capsule" size="0.004" rgba=".8 .2 .1 1" mass="0.0008" friction="1 1 1" />
-=======
                     <joint kind="main" damping="0.03" stiffness="0.03"/>
                     <tendon width="0.001" kind="shear" stiffness="0.03" damping="0.03" />
                     <skin material="rgsideways" texcoord="true" inflate="0.002" subgrid="2"/>
                     <geom type="capsule" size="0.004" rgba=".8 .2 .1 1" mass="0.008" condim="6" friction="2 2 2" />
->>>>>>> db2ae1d8
             </composite>
 		</body>
 
